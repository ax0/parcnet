--- conflicted
+++ resolved
@@ -1,4 +1,3 @@
-<<<<<<< HEAD
 #![feature(array_try_from_fn)]
 #![feature(generic_const_exprs)]
 #![allow(clippy::new_without_default)]
@@ -20,21 +19,10 @@
 // u32.
 pub const NUM_BITS: usize = 32;
 
+pub mod plonky2_u32;
 pub mod pod;
 pub mod recursion;
 pub mod signature;
 
 // expose the main structs & traits at the high level
 pub use pod::{PODProof, POD};
-=======
-pub mod biguint;
-pub mod eddsa;
-pub mod jubjubcurve;
-pub mod jubjubfield;
-pub mod mod65537;
-pub mod plonky2_u32;
-pub mod pod;
-pub mod schnorr;
-pub mod schnorr_prover;
-pub mod serialization;
->>>>>>> 2847704c
